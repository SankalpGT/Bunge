# 📄 Gemini-Powered Project

## Current Features

- 📤 Upload any scanned or digital PDF
- 🤖 Extract
- 💾 Generate Excel Report with Laytime Calaculations


---

## 🛠️ Setup Instructions (for All Users)

### ✅ Prerequisites

- Python 3.9 or higher  
- A **Google Cloud API key** with Gemini access  
- Vertex AI API enabled on your GCP project  
- **AWS ACCESS KEY** and **AWS SECRET ACCESS KEY** with AWS S3 storage bucket access.

---

### 1. Clone This Repository

```bash
<<<<<<< HEAD
git clone "insert-repo-link"
cd "Repo-Name"
=======
git clone "https://github.com/GarimaPrachiGT/pdf-gemini-extractor.git"
cd Bunge
>>>>>>> a30033a4
```

### 2. Create and Activate a Virtual Environment

```bash
python -m venv venv
source venv/bin/activate  # For Windows: venv\Scripts\activate
```

### 3. Install All Required Dependencies

```bash
pip install -r requirements.txt
```

### 4. Set Up Your Google Gemini API Key

Export in bash

```bash
<<<<<<< HEAD
#For Mac
  export GOOGLE_API_KEY=your-google-api-key-here
  export AWS_ACCESS_KEY=your-aws-access-key-here
  export AWS_SECRET_ACCESS_KEY=your-aws-secret-access-key-here
=======
export GOOGLE_API_KEY="your-google-api-key-here"
# For Windows: set GOOGLE_API_KEY=your-google-api-key-here (cmd.exe)
>>>>>>> a30033a4
```
```bash
#For Windows
  set GOOGLE_API_KEY=your-google-api-key-here
  set AWS_ACCESS_KEY=your-aws-access-key-here
  set AWS_SECRET_ACCESS_KEY=your-aws-secret-access-key-here
Get your API key from:
👉 https://makersuite.google.com/app/apikey

### 5. Enable Vertex AI API on Your Google Cloud Project

```bash
gcloud auth application-default login
gcloud config set project your-project-id
gcloud services enable aiplatform.googleapis.com
```

## How to Run

### Streamlit Web App

```bash
streamlit run app.py
```<|MERGE_RESOLUTION|>--- conflicted
+++ resolved
@@ -23,13 +23,8 @@
 ### 1. Clone This Repository
 
 ```bash
-<<<<<<< HEAD
 git clone "insert-repo-link"
 cd "Repo-Name"
-=======
-git clone "https://github.com/GarimaPrachiGT/pdf-gemini-extractor.git"
-cd Bunge
->>>>>>> a30033a4
 ```
 
 ### 2. Create and Activate a Virtual Environment
@@ -50,23 +45,18 @@
 Export in bash
 
 ```bash
-<<<<<<< HEAD
 #For Mac
   export GOOGLE_API_KEY=your-google-api-key-here
   export AWS_ACCESS_KEY=your-aws-access-key-here
   export AWS_SECRET_ACCESS_KEY=your-aws-secret-access-key-here
-=======
-export GOOGLE_API_KEY="your-google-api-key-here"
-# For Windows: set GOOGLE_API_KEY=your-google-api-key-here (cmd.exe)
->>>>>>> a30033a4
 ```
 ```bash
 #For Windows
   set GOOGLE_API_KEY=your-google-api-key-here
   set AWS_ACCESS_KEY=your-aws-access-key-here
   set AWS_SECRET_ACCESS_KEY=your-aws-secret-access-key-here
-Get your API key from:
-👉 https://makersuite.google.com/app/apikey
+```
+(Get API key from project credentials of your GCP)
 
 ### 5. Enable Vertex AI API on Your Google Cloud Project
 
